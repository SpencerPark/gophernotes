package replpkg

import (
	"fmt"
	"io/ioutil"
	"os"
	"os/exec"
	"path"
	"path/filepath"
	"runtime"
	"strings"
	"text/tabwriter"
	"time"

	"github.com/gophergala2016/gophernotes/Godeps/_workspace/src/golang.org/x/tools/go/ast/astutil"
	"github.com/gophergala2016/gophernotes/Godeps/_workspace/src/golang.org/x/tools/go/types"
	"go/ast"
	"go/build"
)

type command struct {
	name     string
	action   func(*Session, string) (string, error)
	complete func(*Session, string) []string
	arg      string
	document string
}

// TODO
// - :edit
// - :undo
// - :reset
// - :type
var commands []command

func init() {
	commands = []command{
		{
			name:     "import",
			action:   actionImport,
			complete: completeImport,
			arg:      "<package>",
			document: "import a package",
		},
		{
			name:     "print",
			action:   actionPrint,
			document: "print current source",
		},
		{
			name:     "write",
			action:   actionWrite,
			complete: nil, // TODO implement
			arg:      "[<file>]",
			document: "write out current source",
		},
		{
			name:     "help",
			action:   actionHelp,
			document: "show this help",
		},
		{
			name:     "quit",
			action:   actionQuit,
			document: "quit the session",
		},
		{
			name:     "containerize",
			action:   actionContainerize,
			document: "containerize go binary",
		},
	}
}

func actionImport(s *Session, arg string) (string, error) {
	if arg == "" {
		return "", fmt.Errorf("arg required")
	}

	path := strings.Trim(arg, `"`)

	// check if the package specified by path is importable
	_, err := types.DefaultImport(s.Types.Packages, path)
	if err != nil {
		return "", err
	}

	astutil.AddImport(s.Fset, s.File, path)

	return "", nil
}

var gorootSrc = filepath.Join(filepath.Clean(runtime.GOROOT()), "src")

func completeImport(s *Session, prefix string) []string {
	result := []string{}
	seen := map[string]bool{}

	d, fn := path.Split(prefix)
	for _, srcDir := range build.Default.SrcDirs() {
		dir := filepath.Join(srcDir, d)

		if fi, err := os.Stat(dir); err != nil || !fi.IsDir() {
			if err != nil && !os.IsNotExist(err) {
				errorf("Stat %s: %s", dir, err)
			}
			continue
		}

		entries, err := ioutil.ReadDir(dir)
		if err != nil {
			errorf("ReadDir %s: %s", dir, err)
			continue
		}
		for _, fi := range entries {
			if !fi.IsDir() {
				continue
			}

			name := fi.Name()
			if strings.HasPrefix(name, ".") || strings.HasPrefix(name, "_") || name == "testdata" {
				continue
			}

			if strings.HasPrefix(name, fn) {
				r := path.Join(d, name)
				if srcDir != gorootSrc {
					// append "/" if this directory is not a repository
					// e.g. does not have VCS directory such as .git or .hg
					// TODO: do not append "/" to subdirectories of repos
					var isRepo bool
					for _, vcsDir := range []string{".git", ".hg", ".svn", ".bzr"} {
						_, err := os.Stat(filepath.Join(srcDir, filepath.FromSlash(r), vcsDir))
						if err == nil {
							isRepo = true
							break
						}
					}
					if !isRepo {
						r = r + "/"
					}
				}

				if !seen[r] {
					result = append(result, r)
					seen[r] = true
				}
			}
		}
	}

	return result
}

func actionPrint(s *Session, _ string) (string, error) {
	source, err := s.source(true)

	if err == nil {
		fmt.Println(source)
	}

	return source, err
}

func actionWrite(s *Session, filename string) (string, error) {
	source, err := s.source(false)
	if err != nil {
		return "", err
	}

	if filename == "" {
		filename = fmt.Sprintf("gore_session_%s.go", time.Now().Format("20060102_150405"))
	}

	err = ioutil.WriteFile(filename, []byte(source), 0644)
	if err != nil {
		return "", err
	}

	infof("Source wrote to %s", filename)

	return "", nil
}

func actionDoc(s *Session, in string) (string, error) {
	s.clearQuickFix()

	s.storeMainBody()
	defer s.restoreMainBody()

	expr, err := s.evalExpr(in)
	if err != nil {
		return "", err
	}

	s.TypeInfo = types.Info{
		Types:  make(map[ast.Expr]types.TypeAndValue),
		Uses:   make(map[*ast.Ident]types.Object),
		Defs:   make(map[*ast.Ident]types.Object),
		Scopes: make(map[ast.Node]*types.Scope),
	}
	_, err = s.Types.Check("_tmp", s.Fset, []*ast.File{s.File}, &s.TypeInfo)
	if err != nil {
		debugf("typecheck error (ignored): %s", err)
	}

	// :doc patterns:
	// - "json" -> "encoding/json" (package name)
	// - "json.Encoder" -> "encoding/json", "Encoder" (package member)
	// - "json.NewEncoder(nil).Encode" -> "encoding/json", "Decode" (package type member)
	var docObj types.Object
	if sel, ok := expr.(*ast.SelectorExpr); ok {
		// package member, package type member
		docObj = s.TypeInfo.ObjectOf(sel.Sel)
	} else if t := s.TypeInfo.TypeOf(expr); t != nil && t != types.Typ[types.Invalid] {
		for {
			if pt, ok := t.(*types.Pointer); ok {
				t = pt.Elem()
			} else {
				break
			}
		}
		switch t := t.(type) {
		case *types.Named:
			docObj = t.Obj()
		case *types.Basic:
			// builtin types
			docObj = types.Universe.Lookup(t.Name())
		}
	} else if ident, ok := expr.(*ast.Ident); ok {
		// package name
		mainScope := s.TypeInfo.Scopes[s.mainFunc().Type]
		_, docObj = mainScope.LookupParent(ident.Name, ident.NamePos)
	}

	if docObj == nil {
		return "", fmt.Errorf("cannot determine the document location")
	}

	debugf("doc :: obj=%#v", docObj)

	var pkgPath, objName string
	if pkgName, ok := docObj.(*types.PkgName); ok {
		pkgPath = pkgName.Imported().Path()
	} else {
		if pkg := docObj.Pkg(); pkg != nil {
			pkgPath = pkg.Path()
		} else {
			pkgPath = "builtin"
		}
		objName = docObj.Name()
	}

	debugf("doc :: %q %q", pkgPath, objName)

	args := []string{pkgPath}
	if objName != "" {
		args = append(args, objName)
	}

	godoc := exec.Command("godoc", args...)
	godoc.Stderr = os.Stderr

	// TODO just use PAGER?
	if pagerCmd := os.Getenv("GORE_PAGER"); pagerCmd != "" {
		r, err := godoc.StdoutPipe()
		if err != nil {
			return "", err
		}

		pager := exec.Command(pagerCmd)
		pager.Stdin = r
		pager.Stdout = os.Stdout
		pager.Stderr = os.Stderr

		err = pager.Start()
		if err != nil {
			return "", err
		}

		err = godoc.Run()
		if err != nil {
			return "", err
		}

		return "", pager.Wait()
	}

	godoc.Stdout = os.Stdout
	return "", godoc.Run()

}

func actionHelp(s *Session, _ string) (string, error) {
	w := tabwriter.NewWriter(os.Stdout, 0, 8, 4, ' ', 0)
	for _, command := range commands {
		cmd := ":" + command.name
		if command.arg != "" {
			cmd = cmd + " " + command.arg
		}
		w.Write([]byte("    " + cmd + "\t" + command.document + "\n"))
	}
	w.Flush()

	return "", nil
}

<<<<<<< HEAD
func actionQuit(s *Session, _ string) (string, error) {
	return "", ErrQuit
=======
func actionQuit(s *Session, _ string) error {
	return ErrQuit
}

func actionContainerize(s *Session, _ string) error {

	// get the source code
	source, err := s.source(true)
	if err != nil {
		return err
	}

	// create tmp directory in GOPATH
	gopath := os.Getenv("GOPATH")
	os.Mkdir(gopath + "/src/tmpcontainerize",0777)

	d := []byte(source)
    err = ioutil.WriteFile(gopath + "/src/tmpcontainerize/containerize.go", d, 0777)
    if err != nil {
		return err
	}

	cmd := exec.Command("go", "install", "tmpcontainerize")
	err = cmd.Run()
	if err != nil {
		panic(err)
	}

	// dockerize
	dockerfile := `
	FROM scratch
	ADD tmpcontainerize /tmpcontainerize
	CMD ["/tmpcontainerize"]
	`
	d = []byte(dockerfile)
    err = ioutil.WriteFile(gopath + "/bin/Dockerfile", d, 0777)

    out, err := exec.Command("uuidgen").Output()
	containerid := string(out)
	containerid = containerid[0 : len(containerid)-1]
	if err != nil {
		return err
	}

    fmt.Println("Dockerizing")
	cmd = exec.Command("docker", "build", "-t", containerid, gopath + "/bin/")
	err = cmd.Run()
	if err != nil {
		fmt.Println(err)
		panic(err)
	}

	
	fmt.Println("removing src")
	// now that we have the binary, remove the tmp src
	err = os.RemoveAll(gopath + "/src/tmpcontainerize/")
	if err != nil {
		return err
	}
	fmt.Println("removing docker image")
	err = os.Remove(gopath + "/bin/Dockerfile")
	if err != nil {
		return err
	}

	return nil
>>>>>>> 066c768b
}<|MERGE_RESOLUTION|>--- conflicted
+++ resolved
@@ -305,12 +305,8 @@
 	return "", nil
 }
 
-<<<<<<< HEAD
 func actionQuit(s *Session, _ string) (string, error) {
 	return "", ErrQuit
-=======
-func actionQuit(s *Session, _ string) error {
-	return ErrQuit
 }
 
 func actionContainerize(s *Session, _ string) error {
@@ -375,5 +371,4 @@
 	}
 
 	return nil
->>>>>>> 066c768b
 }